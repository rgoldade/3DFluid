--- conflicted
+++ resolved
@@ -78,21 +78,17 @@
     const Axis myRotationAxis;
 };
 
-<<<<<<< HEAD
-}
-
-=======
 class NotchedDiskField
 {
 public:
 
     // Procedural velocity field
-    Vec3f operator()(float, const Vec3f& pos) const
+    Vec3d operator()(float, const Vec3d& pos) const
     {
-	return Vec3f((PI / 314.) * (50.0 - pos[1]), (PI / 314.) * (pos[0] - 50.0), 0);
+	return Vec3d((PI / 314.) * (50.0 - pos[1]), (PI / 314.) * (pos[0] - 50.0), 0);
     }
 };
 
-}  // namespace FluidSim3D::SimTools
->>>>>>> c8536ed8
+}
+
 #endif