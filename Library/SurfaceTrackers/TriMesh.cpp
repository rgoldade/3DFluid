--- conflicted
+++ resolved
@@ -3,23 +3,8 @@
 #include <fstream>
 #include <iostream>
 
-<<<<<<< HEAD
 #include "tbb/blocked_range.h"
 #include "tbb/parallel_for.h"
-=======
-namespace FluidSim3D::SurfaceTrackers
-{
-
-void TriMesh::initialize(const std::vector<Vec3i>& triFaces, const std::vector<Vec3f>& vertices)
-{
-    std::vector<std::pair<int, int>> vertexFacePairs(3 * triFaces.size());
-
-    myTriFaces.resize(triFaces.size());
-    tbb::parallel_for(tbb::blocked_range<int>(0, triFaces.size(), tbbLightGrainSize), [&](const tbb::blocked_range<int>& range) {
-        for (int triFaceIndex = range.begin(); triFaceIndex != range.end(); ++triFaceIndex)
-        {
-            myTriFaces[triFaceIndex] = TriFace(triFaces[triFaceIndex]);
->>>>>>> c8536ed8
 
 namespace FluidSim3D
 {
@@ -90,25 +75,10 @@
 
 void TriMesh::scale(double s)
 {
-<<<<<<< HEAD
     tbb::parallel_for(tbb::blocked_range<size_t>(0, myVertices.size(), tbbLightGrainSize), [&](const tbb::blocked_range<size_t>& range)
     {
         for (size_t vertexIndex = range.begin(); vertexIndex != range.end(); ++vertexIndex)
             myVertices[vertexIndex] *= s;
-=======
-    std::vector<Vec3f> triFaceWeightedNormals(myTriFaces.size());
-
-    tbb::parallel_for(tbb::blocked_range<int>(0, myTriFaces.size(), tbbLightGrainSize), [&](const tbb::blocked_range<int>& range)
-    {
-        for (int triFaceIndex = range.begin(); triFaceIndex != range.end(); ++triFaceIndex)
-        {
-            Vec3f triNormal = scaledNormal(triFaceIndex);
-            
-            assert(std::isfinite(triNormal[0]) && std::isfinite(triNormal[1]) && std::isfinite(triNormal[2]));
-            
-            triFaceWeightedNormals[triFaceIndex] = triNormal;
-        }
->>>>>>> c8536ed8
     });
 }
 
@@ -134,20 +104,10 @@
 {
     AlignedBox3d bbox;
 
-<<<<<<< HEAD
     for (const Vec3d& vertex : myVertices)
     {
         bbox.extend(vertex);
     }
-=======
-            Vec3f vertexNormal = normalize(localVertexNormal);
-            
-            assert(std::isfinite(vertexNormal[0]) && std::isfinite(vertexNormal[1]) && std::isfinite(vertexNormal[2]));
-
-            vertexNormals[vertexIndex] = vertexNormal;
-        }
-    });
->>>>>>> c8536ed8
 
     return bbox;
 }
@@ -242,7 +202,7 @@
     }
 }
 
-void TriMesh::printOBJ(const std::string &filename) const
+void TriMesh::saveAsOBJ(const std::string &filename) const
 {
     std::string localFileName = filename;
     localFileName += std::string(".obj");
@@ -250,18 +210,15 @@
     std::ofstream objFile;
     objFile.open(localFileName);
 
-    // Print vertex positions
-
-    for (const auto& vertex : myVertices)
-    {
-	Vec3f point = vertex.point();
-	objFile << "v " << point[0] << " " << point[1] << " " << point[2] << "\n";
-    }
-
-    // Print triangle faces
-
-    for (const auto& triFace : myTriFaces)
-	objFile << "f " << triFace.vertex(0) + 1 << " " << triFace.vertex(1) + 1 << " " << triFace.vertex(2) + 1 << "\n";
+    for (const Vec3d& vertex : myVertices)
+    {
+	    objFile << "v " << vertex[0] << " " << vertex[1] << " " << vertex[2] << "\n";
+    }
+
+    for (const Vec3i& tri : myTriangles)
+    {
+        objFile << "f " << tri[0] + 1 << " " << tri[1] + 1 << " " << tri[2] + 1 << "\n";
+    }
     
     objFile << "\n";
     objFile.close();
